import json
import logging
import os
import re
from typing import List
from uuid import uuid4

import chromadb
from chromadb.api import ClientAPI
from chromadb.config import DEFAULT_DATABASE, DEFAULT_TENANT, Settings
from langchain_chroma import Chroma
from langchain_community.document_loaders import PyPDFLoader
from langchain_core.documents import Document
from langchain_core.documents.base import Document
from langchain_core.output_parsers import StrOutputParser
from langchain_core.prompts import ChatPromptTemplate
from langchain_core.runnables import RunnablePassthrough, RunnableSerializable
from langchain_huggingface import HuggingFaceEmbeddings
from langchain_ollama import ChatOllama
from langchain_text_splitters import RecursiveCharacterTextSplitter

logger = logging.getLogger("uvicorn")
logger.setLevel(logging.INFO)

# TODO: Implement the functions of the CustomChatBot Class. Use the knowledge and code from Session_4

class CustomChatBot:
    """
    A class representing a chatbot that uses a ChromaDB client for document retrieval
    and the ChatOllama model for generating answers.

    This chatbot uses a retrieval-augmented generation (RAG) pipeline where it retrieves
    relevant information from a custom document database (ChromaDB) and then generates
    concise answers using a language model (ChatOllama).
    """

    def __init__(self, index_data: bool) -> None:
        """
        Initialize the CustomChatBot class by setting up the ChromaDB client for document retrieval
        and the ChatOllama language model for answer generation.
        """
        # Initialize the embedding function for document retrieval
        self.embedding_function = HuggingFaceEmbeddings(model_name="sentence-transformers/all-mpnet-base-v2", cache_folder="/embedding_model")
        
        # Initialize the ChromaDB client
        self.client = self._initialize_chroma_client()
        
        # Get or create the document collection in ChromaDB
        self.vector_db = self._initialize_vector_db()

        # Process pdf, embedd data and index to ChromaDB
        if index_data:
            self._index_data_to_vector_db()

        # Initialize the document retriever
        self.retriever = self.vector_db.as_retriever()

        # Initialize the large language model (LLM) from Ollama
        # TODO: ADD HERE YOUR CODE
        self.llm = ChatOllama(model="llama3.2:1b", base_url="http://ollama:11434")
        # Set up the retrieval-augmented generation (RAG) pipeline
        self.qa_rag_chain = self._initialize_qa_rag_chain()


    def _initialize_chroma_client(self) -> ClientAPI:
        """
        Initialize and return a ChromaDB HTTP client for document retrieval.

        Returns:
            chromadb.HttpClient: A client used to communicate with ChromaDB.
        """
        logger.info("Initialize chroma db client.")
        client = chromadb.HttpClient(
            host="chroma",
            port=8000,
            ssl=False,
            headers=None,
            settings=Settings(allow_reset=True, anonymized_telemetry=False),
            tenant=DEFAULT_TENANT,
            database=DEFAULT_DATABASE,
        )

        return client

    def _initialize_vector_db(self) -> Chroma:
        """
        Initialize and return a Chroma vector database using the HTTP client.

        Returns:
            Chroma: A vector database instance connected to the document collection in ChromaDB.
        """
        logger.info("Initialize chroma vector db.")

        collection_name = "Collection"
        collection = self.client.get_or_create_collection(collection_name)

        vector_db_from_client = Chroma(
            client=self.client,
            collection_name=collection_name,
            embedding_function=self.embedding_function
        )

        return vector_db_from_client
    
    #Collection Name anpassen falls ungültige Zeichen enthalten sind
    def _validate_and_adjust_collection_name(self, name: str) -> str:
        pdf_name = os.path.splitext(name)[0]
        adjusted_name = re.sub(r"[^a-zA-Z0-9_-]", "", pdf_name)
        
        if adjusted_name and not adjusted_name[0].isalnum():
            adjusted_name = re.sub(r"^[^a-zA-Z0-9]+", "", adjusted_name)
        if adjusted_name and not adjusted_name[-1].isalnum():
            adjusted_name = re.sub(r"[^a-zA-Z0-9]+$", "", adjusted_name)
        
        if len(adjusted_name) < 3:
            adjusted_name = adjusted_name.ljust(3, "x")
        elif len(adjusted_name) > 63:
            adjusted_name = adjusted_name[:63]
        
        return adjusted_name
    
    def set_vector_db_collection(self, collection: str):
        
        adjusted_collection_name = self._validate_and_adjust_collection_name(collection)
        logger.info(f"Setting new collection: {adjusted_collection_name}")

        self.client.get_or_create_collection(adjusted_collection_name)

        vector_db_from_client = Chroma(
            client=self.client,
            collection_name=adjusted_collection_name,
            embedding_function=self.embedding_function
        )

        self.vector_db = vector_db_from_client
        
        #RAG Chain neu initialisieren mit neuer Vector DB
        self.qa_rag_chain = self._initialize_qa_rag_chain()

    def get_current_collection(self):
        collection = self.vector_db._collection_name

        new_collection = self.get_vector_db_collections()[0] #Andere Collection auswählen, da die aktuelle gelöscht wurde
        self.set_vector_db_collection(new_collection)
        return collection

    def delete_collection(self, collection: str):
        try:
            self.client.delete_collection(name=collection)
            return f"Collection {collection} gelöscht"
        except Exception as e:
            logger.info("Collection existiert nicht")
            return f"Collection {collection} konnte nicht gelöscht werden: {e}"


    def get_vector_db_collections(self): 
        collections = self.client.list_collections()
        collection_names = [collection.name for collection in collections]
        return collection_names
    
        

    def _clean_document_text(self, chunk):
            # Remove surrogate pairs
            text = chunk.page_content
            text = re.sub(r'[\ud800-\udfff]', '', text)
            # Optionally remove non-ASCII characters (depends on your use case)
            #text = re.sub(r'[^\x00-\x7F]+', '', text)
            return Document(page_content=text, metadata=chunk.metadata)
    
    def index_file_to_vector_db(self, path: str):
        loader = PyPDFLoader(file_path=path)
        pages = loader.load()
        pages_chunked = RecursiveCharacterTextSplitter(
            chunk_size=3000,
            chunk_overlap=300
            ).split_documents(pages)
        pages_chunked_cleaned = [self._clean_document_text(chunk) for chunk in pages_chunked]

        for page in pages_chunked_cleaned:
            logger.info(page.page_content)
            logger.info("--------------------------------------------------")
        
        uuids = [str(uuid4()) for _ in range(len(pages_chunked_cleaned))]
        self.vector_db.add_documents(documents=pages_chunked_cleaned, id=uuids)

        logger.info(f"File {path} loaded")


    def _index_data_to_vector_db(self):
        pdf_doc = "src/AI_Book.pdf"
        loader = PyPDFLoader(file_path=pdf_doc)

        pages = loader.load()
        pages_chunked = RecursiveCharacterTextSplitter(
            #chunk_size=1024,
            #chunk_overlap=50
            ).split_documents(pages)
        
        pages_chunked_cleaned = [self._clean_document_text(chunk) for chunk in pages_chunked]

        uuids = [str(uuid4()) for _ in range(len(pages_chunked_cleaned[:50]))]
        self.vector_db.add_documents(documents=pages_chunked_cleaned[:50], id=uuids)
        
        logger.info("AI Book loaded")



    def _qa_generation_chain(self, chunk: str):
        """
        Pipeline um Fragen auf Chunk eines Embeddings zu generieren. Frage muss richtig formatiert werden für die Auswertung
        """
        promt_template = """
        Du bist ein Assistent, der Fragen und Single-Choice-Antworten basierend auf einem gegebenen Text erstellt.
        Struktur:
        1. Generiere eine Frage, die den Inhalt des Texts testet.
        2. Gib drei mögliche Antworten (A, B, C), wobei nur eine korrekt ist.
<<<<<<< HEAD
        3. Wähle die korrekte Ergebnis (A, B oder C) aus.
        4. Erklaerung: warum die korrekte Antwort richtig ist (kurz und prägnant).


=======
        3. Gib die korrekte Antwort aus.
        
>>>>>>> 71ed3fef
        Befolge das folgende Format exakt wie geschrieben, verwende keine zusätzliche Formatierung. 

        Format:
<<<<<<< HEAD
        
        Frage: {{[Deine generierte Frage]}}
        A) {{[Antwort 1]}}
        B) {{[Antwort 2]}}
        C) {{[Antwort 3]}}
        Erklaerung: {{[Erklaerung hier]}}
=======
        Frage: [Deine generierte Frage]
        A) [Antwort 1]
        B) [Antwort 2]
        C) [Antwort 3]
        Korrekte Antwort: [hier die korrekte Antwort markieren, z.B. A]
>>>>>>> 71ed3fef

        Hier ist der gegebene Text:
        {context}
        """

        promt = ChatPromptTemplate.from_template(promt_template)

        qa_chain = (
            {"context" : RunnablePassthrough()}
            | promt
            | self.llm
            | StrOutputParser()
        )
        
        output = qa_chain.invoke({"context": chunk})
        return output
    
    def _parse_output(self, output):
        logger.info(f"Generierte Frage: {output}")
        pattern = r"Frage:\s*(.*?)\nA\)\s*(.*?)\nB\)\s*(.*?)\nC\)\s*(.*?)\nErklaerung:\s*(.*?)$"

        match = re.search(pattern, output, re.DOTALL)
        if match:
            return {
                "Frage": match.group(1),
                "Antworten": {
                    "A": match.group(2),
                    "B": match.group(3),
                    "C": match.group(4),
                },
                "Erklaerung": match.group(5),
            }
        return None 
        
    
    def generate_questions(self, collection_name = None):
        questions = {}
        
        # Laden der ausgewählten Collection
        curr_collection_name = collection_name or self.get_current_collection()
        collection = self.client.get_collection(name=curr_collection_name)
<<<<<<< HEAD
    
        output_list = []
        docs = collection.get()['documents'] or []
        for doc in docs:
            # logger.info(f"Generiere Frage {i} für: {doc}")
            result = self._qa_generation_chain(doc)
            logger.info(result)
        
            output = self._parse_output(result)
            
            if output:
                output_list.append(output)
    
        # logger.info(f"Generierte Fragen: {self.questions}")
        return json.dumps(output_list)  # Konvertierung zu JSON-String
=======
        
        docs = collection.get()['documents'] or [] 
        
        # Durch jedes Embedding in der Collection iterieren und Frage erstellen
        for i, doc in enumerate(docs):
            logger.info(f"Generiere Frage {i}")
            
            # 3 Versuche für die Generierung einer korrekt formatierten Frage
            for k in range(3):      
                result = self._qa_generation_chain(doc)
                logger.info(result)
                
                # Parsen der QA Chain Ausgabe in JSON
                output = self._parse_output(result)
                
                if output:
                    questions[i] = output
                    break   # Aus der For-Schleife herausspringen, wenn Frage ausgewertet werden konnte
                
                else:
                    print(f"Keine gültige Antwort für Frage {i} erhalten, versuche erneut... ({k})")

        return questions
>>>>>>> 71ed3fef

    def _initialize_qa_rag_chain(self) -> RunnableSerializable:
        """
        Set up the retrieval-augmented generation (RAG) pipeline for answering questions.
        
        The pipeline consists of:
        - Retrieving relevant documents from ChromaDB.
        - Formatting the retrieved documents for input into the language model (LLM).
        - Using the LLM to generate concise answers.
        
        Returns:
            dict: The RAG pipeline configuration.
        """
        prompt_template = """
        Du bist ein Assistent um Fragen zu beantworten. Benutze die folgenden Informationen aus dem Kontext um die Frage zu beantworten. Wenn du dir nicht sicher bist, sag dass du es nicht weißt. Benutze eine angemessene Anzahl an Sätzen um die Frage zu beantorten, antworte detailiert.  
        Kontext:
        <context>
        {context}
        </context>


        {question}"""

        rag_prompt = ChatPromptTemplate.from_template(prompt_template)
        retriever = self.vector_db.as_retriever(
            #search_type="similarity_score_threshold",
            search_kwargs={"k": 5}
            #search_kwargs={"score_threshold": 0.2}
            )



        qa_rag_chain = (
            {"context": retriever | self._format_docs, "question": RunnablePassthrough()}
            | rag_prompt
            | self.llm
            | StrOutputParser()
        )
        return qa_rag_chain
    def _format_docs(self, docs: List[Document]) -> str:
        """
        Helper function to format the retrieved documents into a single string.
        
        Args:
            docs (List[Document]): A list of documents retrieved by ChromaDB.

        Returns:
            str: A string containing the concatenated content of all retrieved documents.
        """

        #for i, doc in enumerate(docs):
        #    logger.info(f"Dokument {i+1}: {doc.page_content}, Metadaten: {doc.metadata}")

        return "\n\n".join(doc.page_content for doc in docs)

    async def astream(self, question: str):
        """
        Handle a user query asynchronously by running the question through the RAG pipeline and stream the answer.

        Args:
            question (str): The user's question as a string.

        Yields:
            str: The generated answer from the model, streamed chunk by chunk.
        """
        logger.info("Streaming RAG chain response.")
        try:
            async for chunk in self.qa_rag_chain.astream(question):
                logger.debug(f"Yielding chunk: {chunk}")
                yield chunk
        except Exception as e:
            logger.error(f"Error in stream_answer: {e}", exc_info=True)
            raise
        finally:
            logger.info("Stream complete")<|MERGE_RESOLUTION|>--- conflicted
+++ resolved
@@ -215,32 +215,18 @@
         Struktur:
         1. Generiere eine Frage, die den Inhalt des Texts testet.
         2. Gib drei mögliche Antworten (A, B, C), wobei nur eine korrekt ist.
-<<<<<<< HEAD
-        3. Wähle die korrekte Ergebnis (A, B oder C) aus.
-        4. Erklaerung: warum die korrekte Antwort richtig ist (kurz und prägnant).
-
-
-=======
         3. Gib die korrekte Antwort aus.
-        
->>>>>>> 71ed3fef
+        4. Erklärung: Warum die korrekte Antwort richtig ist (kurz und prägnant).
+        
         Befolge das folgende Format exakt wie geschrieben, verwende keine zusätzliche Formatierung. 
 
         Format:
-<<<<<<< HEAD
-        
-        Frage: {{[Deine generierte Frage]}}
-        A) {{[Antwort 1]}}
-        B) {{[Antwort 2]}}
-        C) {{[Antwort 3]}}
-        Erklaerung: {{[Erklaerung hier]}}
-=======
         Frage: [Deine generierte Frage]
         A) [Antwort 1]
         B) [Antwort 2]
         C) [Antwort 3]
         Korrekte Antwort: [hier die korrekte Antwort markieren, z.B. A]
->>>>>>> 71ed3fef
+        Erklärung: [Erklärung hier]
 
         Hier ist der gegebene Text:
         {context}
@@ -271,7 +257,7 @@
                     "B": match.group(3),
                     "C": match.group(4),
                 },
-                "Erklaerung": match.group(5),
+                "Erklärung": match.group(5),
             }
         return None 
         
@@ -282,23 +268,6 @@
         # Laden der ausgewählten Collection
         curr_collection_name = collection_name or self.get_current_collection()
         collection = self.client.get_collection(name=curr_collection_name)
-<<<<<<< HEAD
-    
-        output_list = []
-        docs = collection.get()['documents'] or []
-        for doc in docs:
-            # logger.info(f"Generiere Frage {i} für: {doc}")
-            result = self._qa_generation_chain(doc)
-            logger.info(result)
-        
-            output = self._parse_output(result)
-            
-            if output:
-                output_list.append(output)
-    
-        # logger.info(f"Generierte Fragen: {self.questions}")
-        return json.dumps(output_list)  # Konvertierung zu JSON-String
-=======
         
         docs = collection.get()['documents'] or [] 
         
@@ -322,7 +291,6 @@
                     print(f"Keine gültige Antwort für Frage {i} erhalten, versuche erneut... ({k})")
 
         return questions
->>>>>>> 71ed3fef
 
     def _initialize_qa_rag_chain(self) -> RunnableSerializable:
         """
